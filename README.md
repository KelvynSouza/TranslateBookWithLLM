<p align="center">
    <img src="https://github.com/hydropix/TranslateBookWithLLM/blob/main/src/web/static/TBL-Logo.png?raw=true" alt="Logo de l'application">
</p>

*TBL is a Python application designed for large-scale text translation, such as entire books (.EPUB), subtitle file (.SRT) and plain text, leveraging local LLMs via the Ollama API. The tool offers both a **modern web interface** for ease of use and a command-line interface for advanced users.*

## Features

- 📚 **Multiple Format Support**: Translate plain text (.txt), book (.EPUB) and Subtitle (.SRT) files while preserving formatting
- 🌐 **Web Interface**: User-friendly browser-based interface
- 💻 **CLI Support**: Command-line interface for automation and scripting
<<<<<<< HEAD
- 🎯 **Context Management**: Intelligent text chunking that preserves sentence boundaries and maintains context
- 🔒 **Secure File Handling**: Built-in security features for file uploads and processing
- 🤖 **Multiple LLM Providers**: Support for both local Ollama models and Google Gemini API
=======
>>>>>>> 070aabc6

## Windows Installation Guide

This comprehensive guide walks you through setting up the complete environment on Windows.

### 1\. Prerequisites: Software Installation

1.  **Miniconda (Python Environment Manager)**

      - **Purpose:** Creates isolated Python environments to manage dependencies
      - **Download:** Get the latest Windows 64-bit installer from the [Miniconda install page](https://www.anaconda.com/docs/getting-started/miniconda/install#windows-installation)
      - **Installation:** Run installer, choose "Install for me only", use default settings

2.  **Ollama (Local LLM Runner)**

      - **Purpose:** Runs large language models locally
      - **Download:** Get the Windows installer from [Ollama website](https://ollama.com/)
      - **Installation:** Run installer and follow instructions

3.  **Git (Version Control)**

      - **Purpose:** Download and update the script from GitHub
      - **Download:** Get from [https://git-scm.com/download/win](https://git-scm.com/download/win)
      - **Installation:** Use default settings

-----

### 2\. Setting up the Python Environment

1.  **Open Anaconda Prompt** (search in Start Menu)

2.  **Create and Activate Environment:**

    ```bash
    # Create environment
    conda create -n translate_book_env python=3.9

    # Activate environment (do this every time)
    conda activate translate_book_env
    ```
    
-----

### 3\. Getting the Translation Application

```bash
# Navigate to your projects folder
cd C:\Projects
mkdir TranslateBookWithLLM
cd TranslateBookWithLLM

# Clone the repository
git clone https://github.com/hydropix/TranslateBookWithLLM.git .
```

-----

### 4\. Installing Dependencies

```bash
# Ensure environment is active
conda activate translate_book_env

# Install web interface dependencies (recommended)
pip install flask flask-cors flask-socketio python-socketio requests tqdm httpx lxml python-dotenv

# Or install minimal dependencies for CLI only
pip install requests tqdm python-dotenv
```

-----

### 5\. Preparing Ollama

1.  **Download an LLM Model:**

    ```bash
    # Download the default model (recommended for French translation)
    ollama pull mistral-small:24b

    # Or try other models
    ollama pull qwen2:7b
    ollama pull llama3:8b

    # List available models
    ollama list
    ```

2.  **Start Ollama Service:**

      - Ollama usually runs automatically after installation
      - Look for Ollama icon in system tray
      - If not running, launch from Start Menu

-----

### 6\. Using the Application

## Option A: Web Interface (Recommended)

1.  **Start the Server:**

    ```bash
    conda activate translate_book_env
    cd C:\Projects\TranslateBookWithLLM
    python translation_api.py
    ```

2.  **Open Browser:** Navigate to `http://localhost:5000`

3. **Configure and Translate:**
   - Select source and target languages
   - Choose your LLM model
   - Upload your .txt or .epub file
   - Adjust advanced settings if needed
   - Start translation and monitor real-time progress
   - Download the translated result

## Option B: Command Line Interface

Basic usage:

```bash
python translate.py -i input.txt -o output.txt
```

**Command Arguments**

  - `-i, --input`: (Required) Path to the input file (.txt or .epub).
  - `-o, --output`: Output file path. If not specified, a default name will be generated.
  - `-sl, --source_lang`: Source language (default: "English").
  - `-tl, --target_lang`: Target language (default: "French").
  - `-m, --model`: LLM model to use (default: "mistral-small:24b").
  - `-cs, --chunksize`: Target lines per chunk for text files (default: 25).
  - `--api_endpoint`: Ollama API endpoint (default: "http://localhost:11434/api/generate").
  - `--provider`: LLM provider to use ("ollama" or "gemini", default: "ollama").
  - `--gemini_api_key`: Google Gemini API key (required when using gemini provider).

**Examples:**

```bash
# Basic English to French translation (text file)
python translate.py -i book.txt -o book_fr.txt

# Translate EPUB file
python translate.py -i book.epub -o book_fr.epub

# English to German with different model
python translate.py -i story.txt -o story_de.txt -sl English -tl German -m qwen2:7b

# Custom chunk size for better context with a text file
python translate.py -i novel.txt -o novel_fr.txt -cs 40

# Using Google Gemini instead of Ollama
python translate.py -i book.txt -o book_fr.txt --provider gemini --gemini_api_key YOUR_API_KEY -m gemini-2.0-flash
```

### EPUB File Support

The application fully supports EPUB files:
- **Preserves Structure**: Maintains must of the original EPUB structure and formatting
- **Selective Translation**: Only translates content blocks (paragraphs, headings, etc.)

### Google Gemini Support

In addition to local Ollama models, the application now supports Google Gemini API:

**Setup:**
1. Get your API key from [Google AI Studio](https://makersuite.google.com/app/apikey)
2. Use the `--provider gemini` flag with your API key

**Available Gemini Models:**
- `gemini-2.0-flash` (default, fast and efficient)
- `gemini-1.5-pro` (more capable, slower)
- `gemini-1.5-flash` (balanced performance)

**Web Interface:**
- Select "Google Gemini" from the LLM Provider dropdown
- Enter your API key in the secure field
- Choose your preferred Gemini model

**CLI Example:**
```bash
python translate.py -i book.txt -o book_translated.txt \
    --provider gemini \
    --gemini_api_key YOUR_API_KEY \
    -m gemini-2.0-flash \
    -sl English -tl Spanish
```

**Note:** Gemini API requires an internet connection and has usage quotas. Check [Google's pricing](https://ai.google.dev/pricing) for details.

---

## Advanced Configuration

### Web Interface Settings

The web interface provides easy access to:

  - **Chunk Size**: Lines per translation chunk (10-100)
  - **Timeout**: Request timeout in seconds (30-600)
  - **Context Window**: Model context size (1024-32768)
  - **Max Attempts**: Retry attempts for failed chunks (1-5)

### Configuration Files

Configuration is centralized in `src/config.py` with support for environment variables:

#### Environment Variables (.env file)

Create a `.env` file in the project root to override default settings:

```bash
# Copy the example file
cp .env.example .env

# Edit with your settings
API_ENDPOINT=http://localhost:11434/api/generate
DEFAULT_MODEL=mistral-small:24b
MAIN_LINES_PER_CHUNK=25
# ... see .env.example for all available settings
```

#### prompts.py - Translation Prompts

The translation quality depends heavily on the prompt. The prompts are now managed in `prompts.py`:

```python
# The prompt template uses the actual tags from config.py
structured_prompt = f"""
## [ROLE] 
# You are a {target_language} professional translator.

## [TRANSLATION INSTRUCTIONS] 
+ Translate in the author's style.
+ Precisely preserve the deeper meaning of the text.
+ Adapt expressions and culture to the {target_language} language.
+ Vary your vocabulary with synonyms, avoid repetition.
+ Maintain the original layout, remove typos and line-break hyphens.

## [FORMATTING INSTRUCTIONS] 
+ Translate ONLY the main content between the specified tags.
+ Surround your translation with {TRANSLATE_TAG_IN} and {TRANSLATE_TAG_OUT} tags.
+ Return only the translation, nothing else.
"""
```

**Note:** The translation tags are defined in `config.py` and automatically used by the prompt generator.


## Troubleshooting

### Common Issues

**Web Interface Won't Start:**

```bash
# Check if port 5000 is in use
netstat -an | find "5000"

# Try different port
# Default port is 5000, configured in translation_api.py
```

**Ollama Connection Issues:**

  - Ensure Ollama is running (check system tray).
  - Verify no firewall blocking `localhost:11434`.
  - Test with: `curl http://localhost:11434/api/tags`.

**Translation Timeouts:**

- Increase `REQUEST_TIMEOUT` in `config.py` (default: 60 seconds)
- Use smaller chunk sizes
- Try a faster model
- For web interface, adjust timeout in advanced settings

**Poor Translation Quality:**

  - Experiment with different models.
  - Adjust chunk size for better context.
  - Modify the translation prompt.
  - Clean input text beforehand.

**Model Not Found:**

```bash
# List installed models
ollama list

# Install missing model
ollama pull your-model-name
```

### Getting Help

1. Check the browser console for web interface issues
2. Monitor the terminal output for detailed error messages  
3. Test with small text samples first
4. Verify all dependencies are installed correctly
5. For EPUB issues, check XML parsing errors in the console
6. Review `config.py` for adjustable timeout and retry settings
-----

## Architecture

The application follows a clean modular architecture:

### Project Structure
```
src/
├── core/                    # Core translation logic
│   ├── text_processor.py    # Text chunking and context management
│   ├── translator.py        # LLM communication and translation
│   └── epub_processor.py    # EPUB-specific processing
├── api/                     # Flask web server
│   ├── routes.py           # REST API endpoints
│   ├── websocket.py        # WebSocket handlers for real-time updates
│   └── handlers.py         # Translation job management
├── web/                     # Web interface
│   ├── static/             # CSS, JavaScript, images
│   └── templates/          # HTML templates
└── utils/                   # Utilities
    ├── file_utils.py       # File processing utilities
    └── security.py         # Security features for file handling
```

### Root Level Files
- **`translate.py`**: CLI interface (lightweight wrapper around core modules)
- **`translation_api.py`**: Web server entry point
- **`prompts.py`**: Translation prompt generation and management
- **`.env.example`**: Example environment variables file

### Configuration Files
- **`src/config.py`**: Centralized configuration with environment variable support

### Translation Pipeline
1. **Text Processing**: Intelligent chunking preserving sentence boundaries
2. **Context Management**: Maintains translation context between chunks
3. **LLM Communication**: Async requests with retry logic and timeout handling
4. **EPUB Processing**: XML namespace-aware processing preserving structure
5. **Error Recovery**: Graceful degradation with original text preservation

The web interface communicates via REST API and WebSocket for real-time progress, while the CLI version provides direct access for automation.

### Key Features Implementation

#### Asynchronous Processing
- Uses `httpx` for concurrent API requests
- Implements retry logic with exponential backoff
- Configurable timeout handling for long translations

#### Job Management System
- Unique translation IDs for tracking multiple jobs
- In-memory job storage with status updates
- WebSocket events for real-time progress streaming
- Support for translation interruption

#### Security Features
- File type validation for uploads
- Size limits for uploaded files
- Secure temporary file handling
- Sanitized file paths and names

#### Context-Aware Translation
- Preserves sentence boundaries across chunks
- Maintains translation context for consistency
- Handles line-break hyphens<|MERGE_RESOLUTION|>--- conflicted
+++ resolved
@@ -9,12 +9,7 @@
 - 📚 **Multiple Format Support**: Translate plain text (.txt), book (.EPUB) and Subtitle (.SRT) files while preserving formatting
 - 🌐 **Web Interface**: User-friendly browser-based interface
 - 💻 **CLI Support**: Command-line interface for automation and scripting
-<<<<<<< HEAD
-- 🎯 **Context Management**: Intelligent text chunking that preserves sentence boundaries and maintains context
-- 🔒 **Secure File Handling**: Built-in security features for file uploads and processing
 - 🤖 **Multiple LLM Providers**: Support for both local Ollama models and Google Gemini API
-=======
->>>>>>> 070aabc6
 
 ## Windows Installation Guide
 
